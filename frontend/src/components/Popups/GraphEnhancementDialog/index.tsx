import { Dialog, Tabs, Box, Typography, Flex, useMediaQuery } from '@neo4j-ndl/react';
import graphenhancement from '../../../assets/images/graph-enhancements.svg';
import { useEffect, useState } from 'react';
import DeletePopUpForOrphanNodes from './DeleteTabForOrphanNodes';
import deleteOrphanAPI from '../../../services/DeleteOrphanNodes';
import { UserCredentials } from '../../../types';
import { useCredentials } from '../../../context/UserCredentials';
import EntityExtractionSettings from './EnitityExtraction/EntityExtractionSetting';
import { AlertColor, AlertPropsColorOverrides } from '@mui/material';
import { OverridableStringUnion } from '@mui/types';
import { useFileContext } from '../../../context/UsersFiles';
import DeduplicationTab from './Deduplication';
import { tokens } from '@neo4j-ndl/base';
import PostProcessingCheckList from './PostProcessingCheckList';

export default function GraphEnhancementDialog({
  open,
  onClose,
<<<<<<< HEAD
  closeSettingModal
=======
  closeSettingModal,
>>>>>>> 62743143
}: {
  open: boolean;
  onClose: () => void;
  showAlert: (
    alertmsg: string,
    alerttype: OverridableStringUnion<AlertColor, AlertPropsColorOverrides> | undefined
  ) => void;
<<<<<<< HEAD
  closeSettingModal:()=>void
=======
  closeSettingModal: () => void;
>>>>>>> 62743143
}) {
  const { breakpoints } = tokens;
  const [orphanDeleteAPIloading, setorphanDeleteAPIloading] = useState<boolean>(false);
  const { setShowTextFromSchemaDialog } = useFileContext();
  const { userCredentials } = useCredentials();
  const isTablet = useMediaQuery(`(min-width:${breakpoints.xs}) and (max-width: ${breakpoints.lg})`);

  const orphanNodesDeleteHandler = async (selectedEntities: string[]) => {
    try {
      setorphanDeleteAPIloading(true);
      const response = await deleteOrphanAPI(userCredentials as UserCredentials, selectedEntities);
      setorphanDeleteAPIloading(false);
      console.log(response);
    } catch (error) {
      setorphanDeleteAPIloading(false);
      console.log(error);
    }
  };
  useEffect(() => {
<<<<<<< HEAD
    closeSettingModal()
  }, [])
  
=======
    closeSettingModal();
  }, []);

>>>>>>> 62743143
  const [activeTab, setactiveTab] = useState<number>(0);
  return (
    <Dialog
      modalProps={{
        id: 'graph-enhancement-popup',
        className: 'n-p-token-4 n-rounded-lg h-[90%]',
      }}
      open={open}
      size='unset'
      disableCloseButton={false}
      onClose={onClose}
    >
      <Dialog.Header className='flex justify-between self-end !mb-0 '>
        <Box className='n-bg-palette-neutral-bg-weak px-4'>
          <Box className='flex flex-row items-center mb-2'>
            <img
              src={graphenhancement}
              style={{
                width: isTablet ? 170 : 220,
                height: isTablet ? 170 : 220,
                marginRight: 10,
                objectFit: 'contain',
              }}
              loading='lazy'
            />
            <Box className='flex flex-col'>
              <Typography variant={isTablet ? 'h5' : 'h2'}>Graph Enhancements</Typography>
              <Typography variant={isTablet ? 'subheading-small' : 'subheading-medium'} className='mb-2'>
                {isTablet
                  ? `This set of tools will help you enhance the quality of your Knowledge Graph`
                  : `This set of tools will help you enhance the quality of your Knowledge Graph by removing possible
                duplicated entities, disconnected nodes and set a Graph Schema for improving the quality of the entity
                extraction process`}
              </Typography>
              <Flex className='pt-2'>
                <Tabs fill='underline' onChange={setactiveTab} size={isTablet ? 'small' : 'large'} value={activeTab}>
                  <Tabs.Tab tabId={0} aria-label='Database'>
                    Entity Extraction Settings
                  </Tabs.Tab>
                  <Tabs.Tab tabId={1} aria-label='Add database'>
                    Disconnected Nodes
                  </Tabs.Tab>
                  <Tabs.Tab tabId={2} aria-label='Duplication Nodes'>
                    De-Duplication Of Nodes
                  </Tabs.Tab>
                  <Tabs.Tab tabId={3} aria-label='Duplication Nodes'>
                    Post Processing Jobs
                  </Tabs.Tab>
                </Tabs>
              </Flex>
            </Box>
          </Box>
        </Box>
      </Dialog.Header>
      <Dialog.Content className='flex flex-col n-gap-token- grow w-[90%] mx-auto'>
<<<<<<< HEAD
        <Tabs.TabPanel className='n-flex n-flex-col n-gap-token-4 n-p-token-6' value={activeTab} tabId={0}>
=======
        <Tabs.TabPanel className='n-flex n-flex-col n-gap-token-4' value={activeTab} tabId={0}>
>>>>>>> 62743143
          <div className='w-[80%] mx-auto'>
            <EntityExtractionSettings
              view='Tabs'
              openTextSchema={() => {
                setShowTextFromSchemaDialog({ triggeredFrom: 'enhancementtab', show: true });
              }}
              colseEnhanceGraphSchemaDialog={onClose}
              settingView='headerView'
            />
          </div>
        </Tabs.TabPanel>
        <Tabs.TabPanel className='n-flex n-flex-col n-gap-token-4 n-p-token-6' value={activeTab} tabId={1}>
          <DeletePopUpForOrphanNodes deleteHandler={orphanNodesDeleteHandler} loading={orphanDeleteAPIloading} />
        </Tabs.TabPanel>
        <Tabs.TabPanel className='n-flex n-flex-col n-gap-token-4 n-p-token-6' value={activeTab} tabId={2}>
          <DeduplicationTab />
        </Tabs.TabPanel>
        <Tabs.TabPanel className='n-flex n-flex-col n-gap-token-4 n-p-token-6' value={activeTab} tabId={3}>
          <PostProcessingCheckList />
        </Tabs.TabPanel>
      </Dialog.Content>
    </Dialog>
  );
}<|MERGE_RESOLUTION|>--- conflicted
+++ resolved
@@ -16,11 +16,7 @@
 export default function GraphEnhancementDialog({
   open,
   onClose,
-<<<<<<< HEAD
-  closeSettingModal
-=======
   closeSettingModal,
->>>>>>> 62743143
 }: {
   open: boolean;
   onClose: () => void;
@@ -28,11 +24,7 @@
     alertmsg: string,
     alerttype: OverridableStringUnion<AlertColor, AlertPropsColorOverrides> | undefined
   ) => void;
-<<<<<<< HEAD
-  closeSettingModal:()=>void
-=======
   closeSettingModal: () => void;
->>>>>>> 62743143
 }) {
   const { breakpoints } = tokens;
   const [orphanDeleteAPIloading, setorphanDeleteAPIloading] = useState<boolean>(false);
@@ -52,15 +44,9 @@
     }
   };
   useEffect(() => {
-<<<<<<< HEAD
-    closeSettingModal()
-  }, [])
-  
-=======
     closeSettingModal();
   }, []);
 
->>>>>>> 62743143
   const [activeTab, setactiveTab] = useState<number>(0);
   return (
     <Dialog
@@ -116,11 +102,7 @@
         </Box>
       </Dialog.Header>
       <Dialog.Content className='flex flex-col n-gap-token- grow w-[90%] mx-auto'>
-<<<<<<< HEAD
-        <Tabs.TabPanel className='n-flex n-flex-col n-gap-token-4 n-p-token-6' value={activeTab} tabId={0}>
-=======
         <Tabs.TabPanel className='n-flex n-flex-col n-gap-token-4' value={activeTab} tabId={0}>
->>>>>>> 62743143
           <div className='w-[80%] mx-auto'>
             <EntityExtractionSettings
               view='Tabs'
