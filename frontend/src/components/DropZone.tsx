--- conflicted
+++ resolved
@@ -6,13 +6,8 @@
 import { useCredentials } from '../context/UserCredentials';
 import { useFileContext } from '../context/UsersFiles';
 import CustomAlert from './Alert';
-<<<<<<< HEAD
-import { CustomFile, alertStateType } from '../types';
-import { chunkSize } from '../utils/Constants';
-=======
 import { CustomFile, CustomFileBase, UploadResponse, alertStateType } from '../types';
 import { buttonCaptions, chunkSize } from '../utils/Constants';
->>>>>>> 1feed33e
 import { url } from '../utils/Utils';
 import { InformationCircleIconOutline } from '@neo4j-ndl/react/icons';
 import IconButtonWithToolTip from './IconButtonToolTip';
@@ -56,10 +51,7 @@
             type: `${file.name.substring(file.name.lastIndexOf('.') + 1, file.name.length).toUpperCase()}`,
             size: file.size,
             uploadprogess: file.size && file?.size < chunkSize ? 100 : 0,
-<<<<<<< HEAD
-=======
             total_pages: 0,
->>>>>>> 1feed33e
             id: uuidv4(),
             ...defaultValues,
           });
@@ -233,10 +225,6 @@
       <Dropzone
         loadingComponent={isLoading && <Loader />}
         isTesting={true}
-<<<<<<< HEAD
-        className='!bg-none'
-        supportedFilesDescription={'Supports: PDF Files'}
-=======
         className='!bg-none dropzoneContainer'
         supportedFilesDescription={
           <Typography variant='body-small'>
@@ -263,7 +251,6 @@
             </Flex>
           </Typography>
         }
->>>>>>> 1feed33e
         dropZoneOptions={{
           accept: {
             'application/pdf': ['.pdf'],
