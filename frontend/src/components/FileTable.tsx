--- conflicted
+++ resolved
@@ -13,7 +13,6 @@
 import { getSourceNodes } from '../services/getFiles';
 import { v4 as uuidv4 } from 'uuid';
 import { getFileFromLocal } from '../utils/utils';
-<<<<<<< HEAD
 interface SourceNode {
   fileName: string;
   fileSize: number;
@@ -34,9 +33,6 @@
   relationshipCount: number;
   model: string;
 }
-=======
-import { SourceNode, CustomFile } from '../types';
->>>>>>> 5cad474a
 
 export default function FileTable() {
   const { filesData, setFiles, setFilesData } = useFileContext();
