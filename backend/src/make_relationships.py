from langchain_community.graphs import Neo4jGraph
from langchain.docstore.document import Document
<<<<<<< HEAD
from langchain_community.vectorstores.neo4j_vector import Neo4jVector
from langchain_openai import OpenAIEmbeddings
from langchain_google_vertexai import VertexAIEmbeddings
from langchain_community.embeddings.sentence_transformer import SentenceTransformerEmbeddings
import logging
from typing import List
import os
import uuid
import hashlib
=======
from src.shared.common_fn import load_embedding_model
import logging
from typing import List
import os
import hashlib
import time
>>>>>>> 98d0ce43

logging.basicConfig(format='%(asctime)s - %(message)s',level='INFO')

def merge_relationship_between_chunk_and_entites(graph: Neo4jGraph, graph_documents_chunk_chunk_Id : list):
<<<<<<< HEAD
=======
    batch_data = []
>>>>>>> 98d0ce43
    logging.info("Create HAS_ENTITY relationship between chunks and entities")
    chunk_node_id_set = 'id:"{}"'
    for graph_doc_chunk_id in graph_documents_chunk_chunk_Id:
        for node in graph_doc_chunk_id['graph_doc'].nodes:
            query_data={
                'chunk_id': graph_doc_chunk_id['chunk_id'],
                'node_type': node.type,
                'node_id': node.id
            }
            batch_data.append(query_data)
            #node_id = node.id
            #Below query is also unable to change as parametrize because we can't make parameter of Label or node type
            #https://neo4j.com/docs/cypher-manual/current/syntax/parameters/
            #graph.query('MATCH(c:Chunk {'+chunk_node_id_set.format(graph_doc_chunk_id['chunk_id'])+'}) MERGE (n:'+ node.type +'{ id: "'+node_id+'"}) MERGE (c)-[:HAS_ENTITY]->(n)')
          
    if batch_data:
        unwind_query = """
                    UNWIND $batch_data AS data
                    MATCH (c:Chunk {id: data.chunk_id})
                    CALL apoc.merge.node([data.node_type], {id: data.node_id}) YIELD node AS n
                    MERGE (c)-[:HAS_ENTITY]->(n)
                """
        graph.query(unwind_query, params={"batch_data": batch_data})

<<<<<<< HEAD
            graph.query('MATCH(c:Chunk {'+chunk_node_id_set.format(graph_doc_chunk_id['chunk_id'])+'}) MERGE (n:'+ node.type +'{ id: "'+node_id+'"}) MERGE (c)-[:HAS_ENTITY]->(n)')

def load_embedding_model(embedding_model_name: str):
    if embedding_model_name == "openai":
        embeddings = OpenAIEmbeddings()
        dimension = 1536
        logging.info("Embedding: Using OpenAI")
    elif embedding_model_name == "vertexai":        
        embeddings = VertexAIEmbeddings(
            model="textembedding-gecko@003"
        )
        dimension = 768
        logging.info("Embedding: Using Vertex AI Embeddings")
    else:
        embeddings = SentenceTransformerEmbeddings(
            model_name="all-MiniLM-L6-v2"#, cache_folder="/embedding_model"
        )
        dimension = 384
        logging.info("Embedding: Using SentenceTransformer")
    return embeddings, dimension

=======
    
>>>>>>> 98d0ce43
def update_embedding_create_vector_index(graph, chunkId_chunkDoc_list, file_name):
    #create embedding
    isEmbedding = os.getenv('IS_EMBEDDING')
    embedding_model = os.getenv('EMBEDDING_MODEL')
    
    embeddings, dimension = load_embedding_model(embedding_model)
    logging.info(f'embedding model:{embeddings} and dimesion:{dimension}')
<<<<<<< HEAD
=======
    data_for_query = []
    logging.info(f"update embedding and vector index for chunks")
>>>>>>> 98d0ce43
    for row in chunkId_chunkDoc_list:
        # for graph_document in row['graph_doc']:
        embeddings_arr = embeddings.embed_query(row['chunk_doc'].page_content)
        # logging.info(f'Embedding list {embeddings}')
        if isEmbedding.upper() == "TRUE":
<<<<<<< HEAD
            logging.info(f"update embedding for {row['chunk_id']}")
            graph.query("""MATCH (d:Document {fileName : $fileName})
                           MERGE (c:Chunk {id:$chunkId}) SET c.embedding = $embeddings 
                           MERGE (c)-[:PART_OF]->(d)
                        """,
                        {
                            "fileName" : file_name,
                            "chunkId": row['chunk_id'],
                            "embeddings" : embeddings_arr
                        }
                        )
            logging.info('create vector index on chunk embedding')
            graph.query("""CREATE VECTOR INDEX `vector` if not exists for (c:Chunk) on (c.embedding)
                            OPTIONS {indexConfig: {
                            `vector.dimensions`: $dimensions,
                            `vector.similarity_function`: 'cosine'
                            }}
                        """,
                        {
                            "dimensions" : dimension
                        }
                        )

=======

            data_for_query.append({
                "chunkId": row['chunk_id'],
                "embeddings": embeddings_arr
            })
            # graph.query("""MATCH (d:Document {fileName : $fileName})
            #                MERGE (c:Chunk {id:$chunkId}) SET c.embedding = $embeddings 
            #                MERGE (c)-[:PART_OF]->(d)
            #             """,
            #             {
            #                 "fileName" : file_name,
            #                 "chunkId": row['chunk_id'],
            #                 "embeddings" : embeddings_arr
            #             }
            #             )
            # logging.info('create vector index on chunk embedding')

            graph.query("""CREATE VECTOR INDEX `vector` if not exists for (c:Chunk) on (c.embedding)
                            OPTIONS {indexConfig: {
                            `vector.dimensions`: $dimensions,
                            `vector.similarity_function`: 'cosine'
                            }}
                        """,
                        {
                            "dimensions" : dimension
                        }
                        )
    
    query_to_create_embedding = """
        UNWIND $data AS row
        MATCH (d:Document {fileName: $fileName})
        MERGE (c:Chunk {id: row.chunkId})
        SET c.embedding = row.embeddings
        MERGE (c)-[:PART_OF]->(d)
    """       
    graph.query(query_to_create_embedding, params={"fileName":file_name, "data":data_for_query})
    
>>>>>>> 98d0ce43
def create_relation_between_chunks(graph, file_name, chunks: List[Document])->list:
    logging.info("creating FIRST_CHUNK and NEXT_CHUNK relationships between chunks")
    current_chunk_id = ""
    lst_chunks_including_hash = []
<<<<<<< HEAD
=======
    batch_data = []
    relationships = []
>>>>>>> 98d0ce43
    for i, chunk in enumerate(chunks):
        page_content_sha1 = hashlib.sha1(chunk.page_content.encode())
        previous_chunk_id = current_chunk_id
        current_chunk_id = page_content_sha1.hexdigest()
        position = i + 1
        if i == 0:
            firstChunk = True
        else:
            firstChunk = False  
        metadata = {"position": position,"length": len(chunk.page_content)}
        chunk_document = Document(
            page_content=chunk.page_content, metadata=metadata
        )
        
<<<<<<< HEAD
        # create chunk nodes
        graph.query("""MERGE(c:Chunk {id : $id}) SET c.text = $pg_content, c.position = $position, 
        c.length = $length
        """,
        {"id":current_chunk_id,"pg_content":chunk_document.page_content, "position": position,
            "length": chunk_document.metadata["length"]
        })
        
        #create PART_OF realtion between chunk and Document node
        graph.query(
            """MATCH(d:Document {fileName : $f_name}) ,(c:Chunk {id : $chunk_id}) 
            MERGE (c)-[:PART_OF]->(d)
            """,
            {"f_name": file_name, "chunk_id": current_chunk_id},
        )
        # create relationships between chunks
        if firstChunk:
            graph.query(
                """MATCH(d:Document {fileName : $f_name}) ,(c:Chunk {id : $chunk_id}) 
            MERGE (d)-[:FIRST_CHUNK]->(c)
            """,
                {"f_name": file_name, "chunk_id": current_chunk_id},
            )
        else:
            graph.query(
                """MATCH(pc:Chunk {id : $previous_chunk_id}) ,(cc:Chunk {id : $current_chunk_id}) 
            MERGE (pc)-[:NEXT_CHUNK]->(cc)
            """,
                {
                    "previous_chunk_id": previous_chunk_id,
                    "current_chunk_id": current_chunk_id,
                },
            )
        lst_chunks_including_hash.append({'chunk_id': current_chunk_id, 'chunk_doc': chunk})
=======
        chunk_data = {
            "id": current_chunk_id,
            "pg_content": chunk_document.page_content,
            "position": position,
            "length": chunk_document.metadata["length"],
            "f_name": file_name,
            "previous_id" : previous_chunk_id
        }
        batch_data.append(chunk_data)
        
        lst_chunks_including_hash.append({'chunk_id': current_chunk_id, 'chunk_doc': chunk})
        
        # create relationships between chunks
        if firstChunk:
            relationships.append({"type": "FIRST_CHUNK", "chunk_id": current_chunk_id})
        else:
            relationships.append({
                "type": "NEXT_CHUNK",
                "previous_chunk_id": previous_chunk_id,  # ID of previous chunk
                "current_chunk_id": current_chunk_id
            })
          
    query_to_create_chunk_and_PART_OF_relation = """
        UNWIND $batch_data AS data
        MERGE (c:Chunk {id: data.id})
        SET c.text = data.pg_content, c.position = data.position, c.length = data.length
        WITH data, c
        MATCH (d:Document {fileName: data.f_name})
        MERGE (c)-[:PART_OF]->(d)
    """
    graph.query(query_to_create_chunk_and_PART_OF_relation, params={"batch_data": batch_data})
    
    query_to_create_FIRST_relation = """ 
        UNWIND $relationships AS relationship
        MATCH (d:Document {fileName: $f_name})
        MATCH (c:Chunk {id: relationship.chunk_id})
        FOREACH(r IN CASE WHEN relationship.type = 'FIRST_CHUNK' THEN [1] ELSE [] END |
                MERGE (d)-[:FIRST_CHUNK]->(c))
        """
    graph.query(query_to_create_FIRST_relation, params={"f_name": file_name, "relationships": relationships})   
    
    query_to_create_NEXT_CHUNK_relation = """ 
        UNWIND $relationships AS relationship
        MATCH (c:Chunk {id: relationship.current_chunk_id})
        WITH c, relationship
        MATCH (pc:Chunk {id: relationship.previous_chunk_id})
        FOREACH(r IN CASE WHEN relationship.type = 'NEXT_CHUNK' THEN [1] ELSE [] END |
                MERGE (c)<-[:NEXT_CHUNK]-(pc))
        """
    graph.query(query_to_create_NEXT_CHUNK_relation, params={"relationships": relationships})   
    
>>>>>>> 98d0ce43
    return lst_chunks_including_hash<|MERGE_RESOLUTION|>--- conflicted
+++ resolved
@@ -1,31 +1,16 @@
 from langchain_community.graphs import Neo4jGraph
 from langchain.docstore.document import Document
-<<<<<<< HEAD
-from langchain_community.vectorstores.neo4j_vector import Neo4jVector
-from langchain_openai import OpenAIEmbeddings
-from langchain_google_vertexai import VertexAIEmbeddings
-from langchain_community.embeddings.sentence_transformer import SentenceTransformerEmbeddings
-import logging
-from typing import List
-import os
-import uuid
-import hashlib
-=======
 from src.shared.common_fn import load_embedding_model
 import logging
 from typing import List
 import os
 import hashlib
 import time
->>>>>>> 98d0ce43
 
 logging.basicConfig(format='%(asctime)s - %(message)s',level='INFO')
 
 def merge_relationship_between_chunk_and_entites(graph: Neo4jGraph, graph_documents_chunk_chunk_Id : list):
-<<<<<<< HEAD
-=======
     batch_data = []
->>>>>>> 98d0ce43
     logging.info("Create HAS_ENTITY relationship between chunks and entities")
     chunk_node_id_set = 'id:"{}"'
     for graph_doc_chunk_id in graph_documents_chunk_chunk_Id:
@@ -50,31 +35,7 @@
                 """
         graph.query(unwind_query, params={"batch_data": batch_data})
 
-<<<<<<< HEAD
-            graph.query('MATCH(c:Chunk {'+chunk_node_id_set.format(graph_doc_chunk_id['chunk_id'])+'}) MERGE (n:'+ node.type +'{ id: "'+node_id+'"}) MERGE (c)-[:HAS_ENTITY]->(n)')
-
-def load_embedding_model(embedding_model_name: str):
-    if embedding_model_name == "openai":
-        embeddings = OpenAIEmbeddings()
-        dimension = 1536
-        logging.info("Embedding: Using OpenAI")
-    elif embedding_model_name == "vertexai":        
-        embeddings = VertexAIEmbeddings(
-            model="textembedding-gecko@003"
-        )
-        dimension = 768
-        logging.info("Embedding: Using Vertex AI Embeddings")
-    else:
-        embeddings = SentenceTransformerEmbeddings(
-            model_name="all-MiniLM-L6-v2"#, cache_folder="/embedding_model"
-        )
-        dimension = 384
-        logging.info("Embedding: Using SentenceTransformer")
-    return embeddings, dimension
-
-=======
     
->>>>>>> 98d0ce43
 def update_embedding_create_vector_index(graph, chunkId_chunkDoc_list, file_name):
     #create embedding
     isEmbedding = os.getenv('IS_EMBEDDING')
@@ -82,41 +43,13 @@
     
     embeddings, dimension = load_embedding_model(embedding_model)
     logging.info(f'embedding model:{embeddings} and dimesion:{dimension}')
-<<<<<<< HEAD
-=======
     data_for_query = []
     logging.info(f"update embedding and vector index for chunks")
->>>>>>> 98d0ce43
     for row in chunkId_chunkDoc_list:
         # for graph_document in row['graph_doc']:
         embeddings_arr = embeddings.embed_query(row['chunk_doc'].page_content)
         # logging.info(f'Embedding list {embeddings}')
         if isEmbedding.upper() == "TRUE":
-<<<<<<< HEAD
-            logging.info(f"update embedding for {row['chunk_id']}")
-            graph.query("""MATCH (d:Document {fileName : $fileName})
-                           MERGE (c:Chunk {id:$chunkId}) SET c.embedding = $embeddings 
-                           MERGE (c)-[:PART_OF]->(d)
-                        """,
-                        {
-                            "fileName" : file_name,
-                            "chunkId": row['chunk_id'],
-                            "embeddings" : embeddings_arr
-                        }
-                        )
-            logging.info('create vector index on chunk embedding')
-            graph.query("""CREATE VECTOR INDEX `vector` if not exists for (c:Chunk) on (c.embedding)
-                            OPTIONS {indexConfig: {
-                            `vector.dimensions`: $dimensions,
-                            `vector.similarity_function`: 'cosine'
-                            }}
-                        """,
-                        {
-                            "dimensions" : dimension
-                        }
-                        )
-
-=======
 
             data_for_query.append({
                 "chunkId": row['chunk_id'],
@@ -154,16 +87,12 @@
     """       
     graph.query(query_to_create_embedding, params={"fileName":file_name, "data":data_for_query})
     
->>>>>>> 98d0ce43
 def create_relation_between_chunks(graph, file_name, chunks: List[Document])->list:
     logging.info("creating FIRST_CHUNK and NEXT_CHUNK relationships between chunks")
     current_chunk_id = ""
     lst_chunks_including_hash = []
-<<<<<<< HEAD
-=======
     batch_data = []
     relationships = []
->>>>>>> 98d0ce43
     for i, chunk in enumerate(chunks):
         page_content_sha1 = hashlib.sha1(chunk.page_content.encode())
         previous_chunk_id = current_chunk_id
@@ -178,42 +107,6 @@
             page_content=chunk.page_content, metadata=metadata
         )
         
-<<<<<<< HEAD
-        # create chunk nodes
-        graph.query("""MERGE(c:Chunk {id : $id}) SET c.text = $pg_content, c.position = $position, 
-        c.length = $length
-        """,
-        {"id":current_chunk_id,"pg_content":chunk_document.page_content, "position": position,
-            "length": chunk_document.metadata["length"]
-        })
-        
-        #create PART_OF realtion between chunk and Document node
-        graph.query(
-            """MATCH(d:Document {fileName : $f_name}) ,(c:Chunk {id : $chunk_id}) 
-            MERGE (c)-[:PART_OF]->(d)
-            """,
-            {"f_name": file_name, "chunk_id": current_chunk_id},
-        )
-        # create relationships between chunks
-        if firstChunk:
-            graph.query(
-                """MATCH(d:Document {fileName : $f_name}) ,(c:Chunk {id : $chunk_id}) 
-            MERGE (d)-[:FIRST_CHUNK]->(c)
-            """,
-                {"f_name": file_name, "chunk_id": current_chunk_id},
-            )
-        else:
-            graph.query(
-                """MATCH(pc:Chunk {id : $previous_chunk_id}) ,(cc:Chunk {id : $current_chunk_id}) 
-            MERGE (pc)-[:NEXT_CHUNK]->(cc)
-            """,
-                {
-                    "previous_chunk_id": previous_chunk_id,
-                    "current_chunk_id": current_chunk_id,
-                },
-            )
-        lst_chunks_including_hash.append({'chunk_id': current_chunk_id, 'chunk_doc': chunk})
-=======
         chunk_data = {
             "id": current_chunk_id,
             "pg_content": chunk_document.page_content,
@@ -265,5 +158,4 @@
         """
     graph.query(query_to_create_NEXT_CHUNK_relation, params={"relationships": relationships})   
     
->>>>>>> 98d0ce43
     return lst_chunks_including_hash