import { AlertColor, AlertPropsColorOverrides } from '@mui/material';
import { AxiosResponse } from 'axios';
import React, { Dispatch, ReactNode, SetStateAction } from 'react';
import { OverridableStringUnion } from '@mui/types';
import type { Node, Relationship } from '@neo4j-nvl/base';
import { NonOAuthError } from '@react-oauth/google';

export interface CustomFileBase extends Partial<globalThis.File> {
  processing: number | string;
  status: string;
  NodesCount: number;
<<<<<<< HEAD
  id?: string;
=======
>>>>>>> 1feed33e
  relationshipCount: number;
  model: string;
  fileSource: string;
  source_url?: string;
  wiki_query?: string;
  gcsBucket?: string;
  gcsBucketFolder?: string;
  errorMessage?: string;
  uploadprogess?: number;
  processingStatus?: boolean;
  google_project_id?: string;
  language?: string;
  processingProgress?: number;
<<<<<<< HEAD
=======
  access_token?: string;
}
export interface CustomFile extends CustomFileBase {
  id: string;
  total_pages: number | 'N/A';
>>>>>>> 1feed33e
}

export interface OptionType {
  readonly value: string;
  readonly label: string;
}

export interface OptionTypeForExamples {
  readonly value: string;
  readonly label: string;
}

export type UserCredentials = {
  uri: string;
  userName: string;
  password: string;
  database: string;
} & { [key: string]: any };

export type ExtractParams = {
  file?: File;
  model: string;
  source_url?: string;
  aws_access_key_id?: string | null;
  aws_secret_access_key?: string | null;
  max_sources?: number;
  wiki_query?: string;
  gcs_bucket_name?: string;
  gcs_bucket_folder?: string;
  gcs_blob_filename?: string;
  source_type?: string;
  file_name?: string;
  allowedNodes?: string[];
  allowedRelationship?: string[];
  gcs_project_id?: string;
  language?: string;
<<<<<<< HEAD
=======
  access_token?: string;
>>>>>>> 1feed33e
} & { [key: string]: any };

export type UploadParams = {
  file: File;
  model: string;
} & { [key: string]: any };

export type FormDataParams = ExtractParams | UploadParams;

export interface DropdownProps {
  onSelect: (option: OptionType | null | void) => void;
  isDisabled: boolean;
}

export interface CustomAlertProps {
  open: boolean;
  handleClose: () => void;
  alertMessage: string;
  severity?: OverridableStringUnion<AlertColor, AlertPropsColorOverrides> | undefined;
}
export interface DataComponentProps {
  openModal: () => void;
}

export interface S3ModalProps {
  hideModal: () => void;
  open: boolean;
}
export interface GCSModalProps {
  hideModal: () => void;
  open: boolean;
  openGCSModal:()=>void
}
export interface ConnectionModalProps {
  open: boolean;
  setOpenConnection: Dispatch<SetStateAction<boolean>>;
  setConnectionStatus: Dispatch<SetStateAction<boolean>>;
}

export interface SourceNode {
  fileName: string;
  fileSize: number;
  fileType: string;
  nodeCount?: number;
  processingTime?: string;
  relationshipCount?: number;
  model: string;
  status: string;
  url?: string;
  awsAccessKeyId?: string;
  fileSource: string;
  gcsBucket?: string;
  gcsBucketFolder?: string;
  errorMessage?: string;
  uploadprogress?: number;
  gcsProjectId?: string;
  language?: string;
  processed_chunk?: number;
  total_chunks?: number;
<<<<<<< HEAD
=======
  total_pages?: number;
  access_token?: string;
>>>>>>> 1feed33e
}

export interface SideNavProps {
  isExpanded: boolean;
  position: 'left' | 'right';
  toggleDrawer: () => void;
  deleteOnClick?: () => void;
  setShowDrawerChatbot?: Dispatch<SetStateAction<boolean>>;
  showDrawerChatbot?: boolean;
  setIsRightExpanded?: Dispatch<SetStateAction<boolean>>;
  messages?: Messages[];
  clearHistoryData?: boolean;
}

export interface DrawerProps {
  isExpanded: boolean;
}

export interface ContentProps {
  isLeftExpanded: boolean;
  isRightExpanded: boolean;
  showChatBot: boolean;
  openChatBot: () => void;
}

export interface FileTableProps {
  isExpanded: boolean;
  connectionStatus: boolean;
  setConnectionStatus: Dispatch<SetStateAction<boolean>>;
  onInspect: (id: string) => void;
}

export interface CustomModalProps {
  open: boolean;
  onClose: () => void;
  children: ReactNode;
  submitLabel: string;
  submitHandler: () => void;
  statusMessage: string;
  status: 'unknown' | 'success' | 'info' | 'warning' | 'danger';
  setStatus: Dispatch<SetStateAction<'unknown' | 'success' | 'info' | 'warning' | 'danger'>>;
}

export interface CommonButtonProps {
  openModal: () => void;
  wrapperclassName?: string;
  logo: string;
  title: string;
  className?: string;
}

export interface Source {
  page_numbers?: number[];
  source_name: string;
<<<<<<< HEAD
  time_stamps?: string;
=======
  start_time?: string;
>>>>>>> 1feed33e
}
export interface Messages {
  id: number;
  message: string;
  user: string;
  datetime: string;
  isTyping?: boolean;
  sources?: Source[];
  model?: string;
  isLoading?: boolean;
  response_time?: number;
  chunk_ids?: string[];
  total_tokens?: number;
<<<<<<< HEAD
=======
  speaking?: boolean;
  copying?: boolean;
>>>>>>> 1feed33e
}

export type ChatbotProps = {
  messages: Messages[];
  setMessages: Dispatch<SetStateAction<Messages[]>>;
  isLoading: boolean;
<<<<<<< HEAD
  clear:boolean;
=======
  clear?: boolean;
  isFullScreen?: boolean;
>>>>>>> 1feed33e
};
export interface WikipediaModalTypes {
  hideModal: () => void;
  open: boolean;
}

export interface GraphViewModalProps {
  open: boolean;
  inspectedName?: string;
  setGraphViewOpen: Dispatch<SetStateAction<boolean>>;
  viewPoint: string;
  nodeValues?: Node[];
  relationshipValues?: Relationship[];
}

export type GraphType = 'document' | 'chunks' | 'entities';

export interface fileName {
  fileName: string;
  fileSize: number;
  url: string;
  gcsBucketName?: string;
  gcsBucketFolder?: string;
  status?: string;
  gcsProjectId: string;
  language?: string;
}
export interface URLSCAN_RESPONSE {
  status: string;
  success_count?: number;
  failed_count?: number;
  message: string;
  file_name?: fileName[];
  error?: string;
  file_source?: string;
  data?: any;
}
export interface statusAPI {
  status: string;
  message: string;
  file_name?: fileName;
}
export interface statusupdate {
  status: string;
  message: string;
  file_name: fileStatus;
}
export interface fileStatus {
  fileName: string;
  status: string;
  processingTime?: number;
  nodeCount?: number;
  relationshipCount?: number;
  model: string;
  total_chunks?: number;
  total_pages?: number;
  processed_chunk?: number;
}
export interface PollingAPI_Response extends Partial<AxiosResponse> {
  data: statusupdate;
}
export interface ServerResponse extends Partial<AxiosResponse> {
  data: URLSCAN_RESPONSE;
}
export interface ScanProps {
  urlParam?: string;
  userCredentials: UserCredentials | null;
  model?: string;
  accessKey?: string;
  secretKey?: string;
  wikiquery?: string;
  gcs_bucket_name?: string;
  gcs_bucket_folder?: string;
  source_type?: string;
  gcs_project_id?: string;
  access_token?: string;
}
export type alertStateType = {
  showAlert: boolean;
  alertType: OverridableStringUnion<AlertColor, AlertPropsColorOverrides> | undefined;
  alertMessage: string;
};

export type Scheme = Record<string, string>;
export type LabelCount = Record<string, number>;
interface NodeType extends Partial<Node> {
  labels?: string[];
}
export interface LegendChipProps {
  scheme: Scheme;
  title: string;
  nodes: NodeType[];
}
export interface FileContextProviderProps {
  children: ReactNode;
}
export interface labelsAndTypes {
  labels: string[];
  relationshipTypes: string[];
}
export interface commonserverresponse {
  status: string;
  error?: string;
  message?: string;
  file_name?: string;
  data?: labelsAndTypes | labelsAndTypes[] | uploadData;
}

export interface ScehmaFromText extends Partial<commonserverresponse> {
  data: labelsAndTypes;
}
export interface ServerData extends Partial<commonserverresponse> {
  data: labelsAndTypes[];
}
export interface schema {
  nodelabels: string[];
  relationshipTypes: string[];
}
<<<<<<< HEAD
export interface ServerData extends Partial<commonserverresponse> {
  data: labelsAndTypes[];
}
=======
>>>>>>> 1feed33e

export interface SourceListServerData {
  data: SourceNode[];
  status: string;
  error?: string;
  message?: string;
}

export interface chatInfoMessage extends Partial<Messages> {
  sources: Source[];
  model: string;
  response_time: number;
  chunk_ids: string[];
  total_tokens: number;
}

export interface eventResponsetypes {
  fileName: string;
  status: string;
  processingTime: number;
  nodeCount: number;
  relationshipCount: number;
  model: string;
  total_chunks: number | null;
<<<<<<< HEAD
  total_pages: number | null;
  fileSize: number;
  processed_chunk?: number;
=======
  total_pages: number;
  fileSize: number;
  processed_chunk?: number;
  fileSource: string;
>>>>>>> 1feed33e
}
export type Nullable<Type> = Type | null;

export type LabelColors = 'default' | 'success' | 'info' | 'warning' | 'danger' | undefined;

export interface HoverableLinkProps {
  url: string;
  children: React.ReactNode;
}

export interface ChunkEntitiesProps {
  userCredentials: UserCredentials | null;
  chunkIds: string[];
}

export interface CHATINFO_RESPONSE {
  status: string;
  message: string;
  error?: string;
  node: Node[];
  relationships: Relationship[];
  data?: any;
}

export interface ChatInfo_APIResponse extends Partial<AxiosResponse> {
  data: CHATINFO_RESPONSE;
}

export interface nonoautherror extends NonOAuthError {
  message?: string;
}

export type Entity = {
  element_id: string;
  labels: string[];
  properties: {
    id: string;
  };
};

export type GroupedEntity = {
  texts: Set<string>;
  color: string;
<<<<<<< HEAD
};
=======
};

export interface uploadData {
  file_size: number;
  total_pages: number;
  file_name: string;
  message: string;
}
export interface UploadResponse extends Partial<commonserverresponse> {
  data: uploadData;
}
export interface LargefilesProps {
  largeFiles: CustomFile[];
  handleToggle: (ischecked: boolean, id: string) => void;
  checked: string[];
}

export interface MessagesContextProviderProps {
  children: ReactNode;
}

export interface Chunk {
  id: string;
  position: number;
  text: string;
  fileName: string;
  length: number;
  embedding: string | null;
  page_number?: number;
  start_time?: string;
  content_offset?: string;
  url?: string;
  fileSource: string;
}

export interface SpeechSynthesisProps {
  onEnd?: () => void;
}

export interface SpeechArgs {
  text?: string;
  rate?: number;
  pitch?: number;
  volume?: number;
}
>>>>>>> 1feed33e
<|MERGE_RESOLUTION|>--- conflicted
+++ resolved
@@ -9,10 +9,6 @@
   processing: number | string;
   status: string;
   NodesCount: number;
-<<<<<<< HEAD
-  id?: string;
-=======
->>>>>>> 1feed33e
   relationshipCount: number;
   model: string;
   fileSource: string;
@@ -26,14 +22,11 @@
   google_project_id?: string;
   language?: string;
   processingProgress?: number;
-<<<<<<< HEAD
-=======
   access_token?: string;
 }
 export interface CustomFile extends CustomFileBase {
   id: string;
   total_pages: number | 'N/A';
->>>>>>> 1feed33e
 }
 
 export interface OptionType {
@@ -70,10 +63,7 @@
   allowedRelationship?: string[];
   gcs_project_id?: string;
   language?: string;
-<<<<<<< HEAD
-=======
   access_token?: string;
->>>>>>> 1feed33e
 } & { [key: string]: any };
 
 export type UploadParams = {
@@ -133,11 +123,8 @@
   language?: string;
   processed_chunk?: number;
   total_chunks?: number;
-<<<<<<< HEAD
-=======
   total_pages?: number;
   access_token?: string;
->>>>>>> 1feed33e
 }
 
 export interface SideNavProps {
@@ -192,11 +179,7 @@
 export interface Source {
   page_numbers?: number[];
   source_name: string;
-<<<<<<< HEAD
-  time_stamps?: string;
-=======
   start_time?: string;
->>>>>>> 1feed33e
 }
 export interface Messages {
   id: number;
@@ -210,23 +193,16 @@
   response_time?: number;
   chunk_ids?: string[];
   total_tokens?: number;
-<<<<<<< HEAD
-=======
   speaking?: boolean;
   copying?: boolean;
->>>>>>> 1feed33e
 }
 
 export type ChatbotProps = {
   messages: Messages[];
   setMessages: Dispatch<SetStateAction<Messages[]>>;
   isLoading: boolean;
-<<<<<<< HEAD
-  clear:boolean;
-=======
   clear?: boolean;
   isFullScreen?: boolean;
->>>>>>> 1feed33e
 };
 export interface WikipediaModalTypes {
   hideModal: () => void;
@@ -345,12 +321,6 @@
   nodelabels: string[];
   relationshipTypes: string[];
 }
-<<<<<<< HEAD
-export interface ServerData extends Partial<commonserverresponse> {
-  data: labelsAndTypes[];
-}
-=======
->>>>>>> 1feed33e
 
 export interface SourceListServerData {
   data: SourceNode[];
@@ -375,16 +345,10 @@
   relationshipCount: number;
   model: string;
   total_chunks: number | null;
-<<<<<<< HEAD
-  total_pages: number | null;
-  fileSize: number;
-  processed_chunk?: number;
-=======
   total_pages: number;
   fileSize: number;
   processed_chunk?: number;
   fileSource: string;
->>>>>>> 1feed33e
 }
 export type Nullable<Type> = Type | null;
 
@@ -428,9 +392,6 @@
 export type GroupedEntity = {
   texts: Set<string>;
   color: string;
-<<<<<<< HEAD
-};
-=======
 };
 
 export interface uploadData {
@@ -475,5 +436,4 @@
   rate?: number;
   pitch?: number;
   volume?: number;
-}
->>>>>>> 1feed33e
+}