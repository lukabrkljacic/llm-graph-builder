--- conflicted
+++ resolved
@@ -13,18 +13,12 @@
 import { getSourceNodes } from '../services/GetFiles';
 import { v4 as uuidv4 } from 'uuid';
 import { getFileFromLocal, statusCheck } from '../utils/Utils';
-<<<<<<< HEAD
-import { SourceNode, CustomFile, ContentProps } from '../types';
-import { MagnifyingGlassCircleIconSolid } from '@neo4j-ndl/react/icons';
-
-const FileTable: React.FC<ContentProps> = ({ isExpanded, onInspect }) => {
-=======
 import { SourceNode, CustomFile, FileTableProps } from '../types';
 import { useCredentials } from '../context/UserCredentials';
+import { MagnifyingGlassCircleIconSolid } from '@neo4j-ndl/react/icons';
 import CustomAlert from './Alert';
 
-const FileTable: React.FC<FileTableProps> = ({ isExpanded, connectionStatus, setConnectionStatus }) => {
->>>>>>> 2aad71cc
+const FileTable: React.FC<FileTableProps> = ({ isExpanded, connectionStatus, setConnectionStatus, onInspect }) => {
   const { filesData, setFiles, setFilesData, model } = useFileContext();
   const { userCredentials } = useCredentials();
   const columnHelper = createColumnHelper<CustomFile>();
@@ -137,32 +131,6 @@
         const res: any = await getSourceNodes(userCredentials);
         if (res.data.status !== 'Failed') {
           const prefiles: any[] = [];
-<<<<<<< HEAD
-          res.data.data.forEach((item: SourceNode) => {
-            if (item.fileName != undefined) {
-              prefiles.push({
-                name: item.fileName,
-                size: item.fileSize ?? 0,
-                type: item?.fileType?.toUpperCase() ?? 'None',
-                NodesCount: item?.nodeCount ?? 0,
-                processing: item?.processingTime ?? 'None',
-                relationshipCount: item?.relationshipCount ?? 0,
-                status:
-                  item.fileSource == 's3 bucket' && localStorage.getItem('accesskey') === item?.awsAccessKeyId
-                    ? item.status
-                    : item.fileSource === 'youtube'
-                      ? item.status
-                      : getFileFromLocal(`${item.fileName}`) != null
-                        ? item.status
-                        : 'N/A',
-                model: item?.model ?? model,
-                id: uuidv4(),
-                source_url: item.url != 'None' && item?.url != '' ? item.url : '',
-                fileSource: item.fileSource ?? 'None',
-              });
-            }
-          });
-=======
           if (res.data.data.length) {
             res.data.data.forEach((item: SourceNode) => {
               if (item.fileName != undefined && item.fileName.length) {
@@ -193,7 +161,6 @@
               }
             });
           }
->>>>>>> 2aad71cc
           setIsLoading(false);
           setFilesData(prefiles);
           const prefetchedFiles: any[] = [];
